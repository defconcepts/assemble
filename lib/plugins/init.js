--- conflicted
+++ resolved
@@ -13,88 +13,77 @@
 var _ = require('lodash');
 
 /**
- * Assemble init plugin used to add templates from a source to the template cache.
+ * Assemble init plugin used to add files from a source to the template cache.
  *
  * @param  {Object} `options` Additional options to use.
  * @return {Stream} Stream compatible with Assemble pipelines
  */
 
 module.exports = function initPlugin(options) {
+
   var assemble = this;
   var opts = _.extend({}, this.options, options);
 
   /**
-   * Custom template loader for custom template type.
-   * Loader generates a key based on the `template.path` and pushs the object through.
+   * Custom file loader for custom template type.
+   * Loader generates a key based on the `file.path` and pushs the object through.
    *
-   * @param  {Object} `template` File object to add to the template cache/
+   * @param  {Object} `file` File object to add to the template cache/
    * @param  {Function} `next` Callback function to indicate when the loader is finished.
    */
 
-<<<<<<< HEAD
-  var loader = function (template, next) {
-    var key = path.basename(template.path, path.extname(template.path));
-    var obj = {};
-    obj[key] = template;
-    next(null, obj);
-=======
   var loader = function (file) {
     var key = path.basename(file.path, path.extname(file.path));
     var obj = {};
     obj[key] = file;
     return obj;
->>>>>>> d24c4e1d
   };
 
   var taskName = session.get('task name');
-  var templateType = 'page';
+  var fileType = 'page';
 
   // create a custom template type based on the task name to keep
-  // source templates separate.
+  // source files separate.
   if (taskName) {
-    templateType = '__task__' + taskName;
-    session.set('template type', templateType);
-    assemble.create(templateType, { isRenderable: true }, [loader]);
+    fileType = '__task__' + taskName;
+    session.set('file type', fileType);
+    assemble.create(fileType, { isRenderable: true }, [loader]);
   }
-  var plural = assemble.collection[templateType];
+  var plural = assemble.collection[fileType];
 
   /**
    * Actual init plugin used in a pipeline.
    *
-   * @param  {Object} `file` Vinyl File Object from `assemble.src`
-   * @param  {Object} `enc` `file.contents` encoding.
+   * @param  {Object} `record` Vinyl File Object from `assemble.src`
+   * @param  {Object} `enc` `record.contents` encoding.
    * @param  {Function} `cb` Callback to indicate when the transform function is complete.
    */
 
-  return through.obj(function (file, enc, cb) {
-    if (file.isStream()) {
+  return through.obj(function (record, enc, cb) {
+
+    if (record.isStream()) {
       var err = new gutil.PluginError('assemble-plugin:init', 'Streaming is not supported.');
       this.emit('error', err);
       return cb();
     }
 
-    // Convert vinyl file into an assemble template.
-    var template = tutils.toTemplate(file);
+    // Convert vinyl record into an assemble file.
+    var file = tutils.toTemplate(record);
 
-<<<<<<< HEAD
-    // Add templates to template cache
-    assemble[templateType](template, cb);
-=======
     // Add files to template cache
     assemble[fileType](file);
 
     // let the stream know we're done
     cb();
->>>>>>> d24c4e1d
   }, function (cb) {
-    // push all the templates on the current templateType cache into the stream
+    // push all the templates on the current fileType cache into the stream
     // this lets other plugins do processing on the templates before rendering.
     var stream = this;
     utils.stream.pushToStream(assemble.views[plural], stream);
 
-    // if the current templatetype is not `page` (e.g. dynamically created)
+    // if the current filetype is not `page` (e.g. dynamically created)
     // push the pages collection through the stream
-    if (templateType !== 'page') {
+    if (fileType !== 'page') {
       utils.stream.pushToStream(assemble.views.pages, stream);
     }
 
