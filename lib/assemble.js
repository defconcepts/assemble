--- conflicted
+++ resolved
@@ -24,11 +24,8 @@
 var debug = require('debug')('assemble');
 var hljs = require('highlight.js');
 var language = require('lang-map');
-<<<<<<< HEAD
-=======
 var Router = require('en-route');
 var Layouts = require('layouts');
->>>>>>> 1831966f
 var _ = require('lodash');
 var extend = _.extend;
 
