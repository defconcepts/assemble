--- conflicted
+++ resolved
@@ -568,13 +568,8 @@
 Assemble.prototype.src = function (glob, options) {
   this.lazyRouter();
 
-<<<<<<< HEAD
-  options = extend({}, this.options, options);
-  if(this.enabled('minimal config')) {
-=======
   options = _.extend({}, this.options, options);
   if(this.enabled('minimal config') || options.minimal) {
->>>>>>> 7d458ba8
     return fs.src(glob, options);
   }
 
@@ -608,13 +603,8 @@
 Assemble.prototype.dest = function (patterns, options) {
   this.lazyRouter();
 
-<<<<<<< HEAD
-  var opts = extend({}, this.options, options);
-  if (this.enabled('minimal config')) {
-=======
   var opts = _.extend({}, this.options, options);
   if (this.enabled('minimal config') || opts.minimal) {
->>>>>>> 7d458ba8
     return fs.dest(patterns, opts);
   }
 
