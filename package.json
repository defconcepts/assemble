{
  "name": "assemble",
  "description": "Static site generator for Grunt.js, Yeoman and Node.js. Used by Zurb Foundation, Zurb Ink, H5BP/Effeckt, Less.js / lesscss.org, Topcoat, Web Experience Toolkit, and hundreds of other projects to build sites, themes, components, documentation, blogs and gh-pages.",
<<<<<<< HEAD
  "version": "0.4.41",
=======
  "version": "0.6.0",
>>>>>>> 99ef03e7
  "homepage": "http://assemble.io",
  "author": {
    "name": "Assemble",
    "url": "https://github.com/assemble/assemble"
  },
  "maintainers": [
    {
      "name": "Brian Woodward",
      "url": "https://github.com/doowb"
    },
    {
      "name": "Jon Schlinkert",
      "url": "https://github.com/jonschlinkert"
    }
  ],
  "repository": {
    "type": "git",
    "url": "git://github.com/assemble/assemble.git"
  },
  "bugs": {
    "url": "git://github.com/assemble/assemble/issues"
  },
  "licenses": [
    {
      "type": "MIT",
      "url": "https://github.com/assemble/assemble/blob/master/LICENSE-MIT"
    }
  ],
  "main": "./lib/index.js",
  "engines": {
    "node": ">= 0.10.0"
  },
  "bin": {
    "assemble": "./bin/assemble.js"
  },
  "scripts": {
    "test": "mocha -R spec"
  },
  "dependencies": {
    "archy": "0.0.2",
    "arrayify-compact": "^0.1.0",
    "assemble-collections": "^0.1.7",
    "calculate-assets": "^0.1.2",
    "chalk": "^0.5.0",
    "debug": "^1.0.4",
    "delimiter-map": "^0.1.0",
    "escape-delims": "^0.1.1",
    "event-stream": "^3.1.5",
    "eventemitter2": "^0.4.14",
    "expander": "^0.3.3",
    "fs-utils": "^0.4.3",
    "getobject": "^0.1.0",
    "globby": "^0.1.1",
    "gray-matter": "^0.4.2",
    "gulp-util": "^2.2.19",
    "handlebars": "^2.0.0-alpha.4",
    "highlight.js": "^8.1.0",
    "interpret": "^0.3.5",
    "is-absolute": "^0.1.0",
    "lang-map": "^0.1.1",
    "layouts": "^0.1.0",
    "liftoff": "^0.12.0",
    "load-options": "^0.4.0",
    "lodash": "^2.4.1",
<<<<<<< HEAD
    "resolve-dep": "^0.4.1"
=======
    "lookup-path": "^0.2.0",
    "minimist": "^0.2.0",
    "namespace-data": "^0.1.0",
    "orchestrator": "^0.3.3",
    "parse-filepath": "^0.3.0",
    "plasma": "^0.4.0",
    "pretty-hrtime": "^0.2.1",
    "remarked": "^0.1.4",
    "rename-path": "^0.2.0",
    "resolve-dep": "^0.5.0",
    "rte": "^0.3.2",
    "semver": "^2.3.1",
    "template": "^0.2.1",
    "through2": "^0.5.1",
    "tildify": "^0.2.0",
    "vinyl": "^0.3.0",
    "vinyl-fs": "^0.3.4",
    "xtend": "^3.0.0"
>>>>>>> 99ef03e7
  },
  "devDependencies": {
    "del": "^0.1.1",
    "graceful-fs": "^3.0.2",
    "grade": "^0.1.0",
    "gulp": "^3.8.5",
    "gulp-jshint": "^1.6.3",
    "gulp-mocha": "^0.4.1",
    "jshint-stylish": "^0.4.0",
    "mkdirp": "^0.5.0",
    "mocha": "^1.20.1",
    "q": "^1.0.1",
    "rimraf": "^2.2.8",
    "should": "^4.0.4",
    "verb": "^0.2.13",
    "verb-tag-jscomments": "^0.1.4"
  },
  "keywords": [
    "HTML",
    "alternative",
    "blog",
    "boilerplate",
    "boilerplates",
    "bootstrap",
    "build",
    "builder",
    "components",
    "deployment",
    "front",
    "generator",
    "generators",
    "grunt",
    "gruntplugin",
    "handlebars",
    "helpers",
    "javascript",
    "jekyll",
    "matter",
    "node",
    "node.js",
    "pages",
    "partial",
    "partials",
    "scaffold",
    "scaffolds",
    "site",
    "static",
    "task",
    "templates",
    "templating",
    "website",
    "yaml",
    "yeoman"
  ]
}<|MERGE_RESOLUTION|>--- conflicted
+++ resolved
@@ -1,11 +1,7 @@
 {
   "name": "assemble",
   "description": "Static site generator for Grunt.js, Yeoman and Node.js. Used by Zurb Foundation, Zurb Ink, H5BP/Effeckt, Less.js / lesscss.org, Topcoat, Web Experience Toolkit, and hundreds of other projects to build sites, themes, components, documentation, blogs and gh-pages.",
-<<<<<<< HEAD
-  "version": "0.4.41",
-=======
   "version": "0.6.0",
->>>>>>> 99ef03e7
   "homepage": "http://assemble.io",
   "author": {
     "name": "Assemble",
@@ -70,9 +66,6 @@
     "liftoff": "^0.12.0",
     "load-options": "^0.4.0",
     "lodash": "^2.4.1",
-<<<<<<< HEAD
-    "resolve-dep": "^0.4.1"
-=======
     "lookup-path": "^0.2.0",
     "minimist": "^0.2.0",
     "namespace-data": "^0.1.0",
@@ -91,7 +84,6 @@
     "vinyl": "^0.3.0",
     "vinyl-fs": "^0.3.4",
     "xtend": "^3.0.0"
->>>>>>> 99ef03e7
   },
   "devDependencies": {
     "del": "^0.1.1",
