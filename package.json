--- conflicted
+++ resolved
@@ -78,11 +78,7 @@
     "vinyl-fs": "^0.3.7"
   },
   "devDependencies": {
-<<<<<<< HEAD
-    "engine-handlebars": "^0.2.0",
-=======
     "consolidate": "^0.10.0",
->>>>>>> 14c0489c
     "graceful-fs": "^3.0.2",
     "grade": "^0.1.0",
     "gulp": "^3.8.7",
