{
  "name": "assemble",
  "description": "Static site generator for Grunt.js and Yeoman. Assemble makes it dead simple to build modular sites, blogs, gh-pages, components and documentation from reusable templates and data.",
<<<<<<< HEAD
  "version": "0.4.31",
=======
  "version": "0.4.32",
>>>>>>> c231eee1
  "homepage": "http://assemble.io",
  "author": {
    "name": "Assemble",
    "url": "https://github.com/assemble/assemble"
  },
  "contributors": [
    {
      "name": "Brian Woodward",
      "url": "https://github.com/doowb"
    },
    {
      "name": "Jon Schlinkert",
      "url": "https://github.com/jonschlinkert"
    }
  ],
  "repository": {
    "type": "git",
    "url": "git://github.com/assemble/assemble.git"
  },
  "bugs": {
    "url": "git://github.com/assemble/assemble/issues"
  },
  "licenses": [
    {
      "type": "MIT",
      "url": "https://github.com/assemble/assemble/blob/master/LICENSE-MIT"
    }
  ],
  "main": "./lib/assemble",
  "engines": {
    "node": ">= 0.8.0"
  },
  "scripts": {
    "test": "grunt mochaTest"
  },
  "dependencies": {
    "assemble-handlebars": "~0.2.0",
    "assemble-yaml": "~0.1.5",
    "inflection": "~1.2.6",
    "lodash": "~1.3.1",
    "resolve-dep": "~0.1.1",
    "underscore.string": "~2.3.3",
    "async": "~0.2.9"
  },
  "devDependencies": {
    "chai": "~1.8.1",
    "frep": "~0.1.2",
    "grunt": "0.4.2",
    "grunt-contrib-clean": "~0.5.0",
    "grunt-contrib-jshint": "~0.7.1",
    "grunt-mocha-test": "~0.7.0",
    "grunt-prettify": "~0.3.1",
    "grunt-readme": "~0.4.0",
    "grunt-release": "0.6.0",
    "grunt-repos": "~0.1.2",
    "grunt-sync-pkg": "~0.1.1",
    "handlebars-helper-eachitems": "~0.1.2",
    "pretty": "~0.1.1",
    "time-grunt": "~0.1.2"
  },
  "keywords": [
    "blog generator",
    "boilerplate",
    "boilerplates",
    "bootstrap",
    "build and deployment",
    "build bootstrap",
    "components",
    "generator",
    "grunt blog",
    "grunt pages",
    "grunt site generator",
    "grunt static site generator",
    "grunt static site",
    "grunt static",
    "grunt task",
    "grunt",
    "gruntplugin",
    "handlebars",
    "handlebars-helper-eachitems",
    "helpers",
    "javascript static site generator",
    "jekyll alternative",
    "jekyll static",
    "jekyll",
    "node blog",
    "node jekyll",
    "node static site generator",
    "node.js static site generator",
    "partial",
    "partials",
    "scaffold",
    "scaffolds",
    "site blog generator",
    "site builder",
    "site generator",
    "site generators",
    "static blog",
    "static HTML",
    "static site build",
    "static site builder",
    "static site generator",
    "static site generators",
    "static site",
    "static website",
    "static",
    "templates",
    "templating",
    "yaml front matter",
    "yeoman generator",
    "yeoman site",
    "yeoman static site generator",
    "yeoman static site",
    "yeoman"
  ]
}<|MERGE_RESOLUTION|>--- conflicted
+++ resolved
@@ -1,11 +1,7 @@
 {
   "name": "assemble",
   "description": "Static site generator for Grunt.js and Yeoman. Assemble makes it dead simple to build modular sites, blogs, gh-pages, components and documentation from reusable templates and data.",
-<<<<<<< HEAD
-  "version": "0.4.31",
-=======
   "version": "0.4.32",
->>>>>>> c231eee1
   "homepage": "http://assemble.io",
   "author": {
     "name": "Assemble",
